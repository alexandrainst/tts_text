defaults:
  - override hydra/job_logging: custom
  - _self_

dirs:
  data: data
  raw: raw
  processed: processed
  final: final
  models: models
  phoneme_file: phonemes.json

split_strings:
  - \t
  - \n
  - _NEWLINE_
  - _START_ARTICLE_
  - _START_SECTION_
  - _START_PARAGRAPH_

phoneme_sort_strategy: da
sampling_probabilities:
<<<<<<< HEAD
  dates: 0.125
  times: 0.125
  bus_stops_and_stations: 0.25
  lex: 0.375
  reddit: 0.125
=======
  dates: 0.0625
  times: 0.0625
  bus_stops_and_stations: 0.125
  lex: 0.375
  phoneme_covering: 0.375
>>>>>>> a04900d5
<|MERGE_RESOLUTION|>--- conflicted
+++ resolved
@@ -20,16 +20,9 @@
 
 phoneme_sort_strategy: da
 sampling_probabilities:
-<<<<<<< HEAD
   dates: 0.125
   times: 0.125
-  bus_stops_and_stations: 0.25
-  lex: 0.375
+  bus_stops_and_stations: 0.125
+  lex: 0.25
   reddit: 0.125
-=======
-  dates: 0.0625
-  times: 0.0625
-  bus_stops_and_stations: 0.125
-  lex: 0.375
-  phoneme_covering: 0.375
->>>>>>> a04900d5
+  phoneme_covering: 0.25