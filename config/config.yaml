--- conflicted
+++ resolved
@@ -9,13 +9,10 @@
   final: final
   models: models
 
-<<<<<<< HEAD
 phoneme_filename: phonemes.json
 phoneme_sort_strategy: da
-=======
 sampling_probabilities:
   dates: 0.125
   times: 0.125
   bus_stops_and_stations: 0.25
-  lex: 0.5
->>>>>>> 4b2e4809
+  lex: 0.5